--- conflicted
+++ resolved
@@ -8,23 +8,22 @@
 module Cal.Test.Data.SqlBuilder.SqlBuilder_Tests;
 
 import Cal.Core.Prelude using
-    typeConstructor = Boolean, Byte, Decimal, Double, Int, Long, Maybe, String;
-    function = concat, error, intToString, seq, stringToDecimal, uncurry;
-    dataConstructor = False, True, Nothing;
+    typeConstructor = Boolean, Byte, Decimal, Double, Int, Long, String;
+    function = concat, error, field1, field2, field3, intToString, seq, stringToDecimal, uncurry;
+    dataConstructor = False, True;
     typeClass = Eq;
     ;
 
 import Cal.Data.DataGems using
     function =
-        extractBoolean, extractDecimal, extractDouble, extractInt, extractLong,
-        extractMaybeBytes, extractString, extractTime, extractTuple2,
-        extractTuple3, extractTuple4, extractTuple6;
+        addBatch, executeBatch, executeUpdate, extractBoolean, extractBytes, extractDecimal, extractDouble, extractInt, extractLong, 
+        extractString, extractTime, extractTuple2, extractTuple3, extractTuple4, extractTuple6, foldStrictOverResultSet, 
+        jdbcGetTablesInfo, jdbcQueryToResultSet;
     typeConstructor = JDBCConnection, ResultRow, ResultSet;
     ;
 
 import Cal.Data.Sql using
-    typeConstructor =
-        Expr, JoinInfo, Query, QueryTable, SqlBuilder, Statement, TypedExpr;
+    typeConstructor = Expr, JoinInfo, Query, QueryTable, SqlBuilder, Statement, TypedExpr;
     function =
         booleanConstant, countExpr, eqExpr, intField, makeCompoundStatement,
         makeInsertValuesStatement, makeJoinInfo, makeQueryTable,
@@ -38,7 +37,8 @@
 import Cal.Data.SqlBuilder.PostgreSqlBuilder;
 
 import Cal.Data.DatabaseMetadata using
-    typeConstructor = TableDescription, TableReference;
+    typeConstructor =
+        FieldDescription, TableConstraint, TableDescription, TableReference;
     function =
         getTableReference, makeFieldDescription, makeTableDescription,
         makeTableReference;
@@ -47,15 +47,16 @@
 
 import Cal.Data.SqlType using
     dataConstructor =
-        SqlType_TinyInt, SqlType_SmallInt, SqlType_Integer, SqlType_BigInt,
-        SqlType_Decimal, SqlType_Numeric, SqlType_Real, SqlType_Float,
-        SqlType_Double, SqlType_Bit, SqlType_Boolean, SqlType_Char,
-        SqlType_VarChar, SqlType_LongVarChar, SqlType_Clob, SqlType_Binary,
-        SqlType_VarBinary, SqlType_LongVarBinary, SqlType_Blob, SqlType_Date,
+        SqlType_Date, SqlType_Decimal, SqlType_Integer, SqlType_VarChar, SqlType_TinyInt, SqlType_SmallInt, SqlType_BigInt, 
+        SqlType_Numeric, SqlType_Real, SqlType_Float, SqlType_Double, SqlType_Bit, SqlType_Boolean, SqlType_Char, 
+        SqlType_LongVarChar, SqlType_Clob, SqlType_Binary, SqlType_VarBinary, SqlType_LongVarBinary, SqlType_Blob, 
         SqlType_Time, SqlType_TimeStamp;
-    ;
-
-import Cal.Collections.List;
+    typeConstructor = SqlType;
+    ;
+
+import Cal.Collections.List using
+    function = foldLeftStrict;
+    ;
 
 import Cal.Core.String;
 
@@ -67,7 +68,7 @@
     ;
 
 import Cal.Core.Debug using
-    function = show;
+    function = show, trace;
     typeClass = Show;
     ;
 
@@ -76,7 +77,9 @@
     function = makeTimeValue;
     ;
 
-import Cal.Utilities.TimeZone;
+import Cal.Utilities.TimeZone using
+    function = longDisplayName;
+    ;
 
 import Cal.Collections.Array using
     typeConstructor = Array;
@@ -86,14 +89,14 @@
 /** This is the connection to be used for the tests in this module. */
 testConnection :: JDBCConnection;
 testConnection = 
-    DataGems.jdbcConnectionWithDriverCheck "com.mysql.jdbc.Driver" "jdbc:mysql://localhost/sandbox" "root" "";
-//    DataGems.jdbcConnectionWithDriverCheck "org.postgresql.Driver" "jdbc:postgresql://localhost/sandbox" "postgres" "pg123";
+//    DataGems.jdbcConnectionWithDriverCheck "com.mysql.jdbc.Driver" "jdbc:mysql://localhost/sandbox" "root" "";
+    DataGems.jdbcConnectionWithDriverCheck "org.postgresql.Driver" "jdbc:postgresql://localhost/sandbox" "postgres" "pg123";
 
 /** This is the SqlBuilder to be used for the tests in this module. */
 testSqlBuilder :: SqlBuilder;
 testSqlBuilder = 
-    MySqlBuilder.mySqlBuilder;
-//    PostgreSqlBuilder.postgreSqlBuilder;
+//    MySqlBuilder.mySqlBuilder;
+    PostgreSqlBuilder.postgreSqlBuilder;
 
 /** This prefix will be added to all tables used in this test in order to reduce the chance of destroying existing tables. */
 tablePrefix :: String;
@@ -130,14 +133,6 @@
 extractDoubleWithRounding !nDecPlaces !columnN !resultRow = 
     Math.roundToNPlaces (extractDouble columnN resultRow) nDecPlaces;
 
-/** Helper DataGems extractor to extract a String value and trim it of spaces. */
-extractStringWithTrimming :: Int -> ResultRow -> String;
-extractStringWithTrimming !columnN !resultRow = 
-    String.trim $ extractString columnN resultRow;
-<<<<<<< HEAD
-=======
-
->>>>>>> 166839eb
 
 customerTableName :: String;
 customerTableName = tablePrefix ++ "customer";
@@ -268,22 +263,22 @@
 typesTableData = [[intE 123,            // TinyInt
                    intE 20000,          // SmallInt
                    intE 2000000000,     // Integer
-                   intE 2000000000,     // BigInt               // TODO: test with long int values > MaxInt32.
-                   dblE 1.23456789,     // Decimal              // TODO: use Decimal values with the full scale/precision.
+                   intE 2000000000,     // BigInt               // TODO: test with long int values > MaxInt32
+                   dblE 1.23456789,     // Decimal
                    dblE (-12345.6789),  // Numeric
                    dblE 555.55,         // Real
                    dblE (-999.99),      // Float
                    dblE 111222333.444,  // Double
-                   nullE,               // Bit                  // TODO: pass in a bit value.
+                   strE "1",            // Bit                  // TODO: pass the bit value in a more generic way.
                    boolE True,          // Boolean
                    strE "abcdefg",      // Char
                    strE "abcdefg12345", // VarChar
                    strE (concat $ List.replicate 1000 "testing1234 "),                    // LongVarChar
                    strE (concat $ List.replicate 1000 "abcdefghijklmnopqrstuvwxyz1234"),  // Clob
-                   nullE,               // Binary                 // TODO: pass in an array of bytes for binary values.
-                   nullE,               // VarBinary
-                   nullE,               // LongVarBinary
-                   nullE,               // Blob
+                   strE "01010101",     // Binary                 // TODO: pass the binary data in a more generic (and compact) way.
+                   strE "0000111100001111",    // VarBinary
+                   strE (concat $ List.replicate 1000 "11110000"),        // LongVarBinary
+                   strE (concat $ List.replicate 100000 "11110000"),      // Blob
                    dateE 2008 3 15,     // Date
                    timeE (makeTimeValue 1970 1 1  14 30 59 5000000 TimeZone.currentTimeZone),     // Time
                    timeE (makeTimeValue 2010 1 24 21 41 37 6500000 TimeZone.currentTimeZone)      // TimeStamp
@@ -453,13 +448,13 @@
 
 charTypesQueryExtractor :: ResultRow -> (String, String, String, String);
 charTypesQueryExtractor = 
-    extractTuple4 (extractStringWithTrimming 1)     // Char  (Trim the results since some DBs return the padding spaces and some do not.)
+    extractTuple4 (extractString 1)     // Char
                   (extractString 2)     // VarChar
                   (extractString 3)     // LongVarChar
                   (extractString 4);    // Clob
 
 charTypesQueryAnswer :: [(String, String, String, String)];
-charTypesQueryAnswer = [("abcdefg", 
+charTypesQueryAnswer = [("abcdefg             ", 
                          "abcdefg12345", 
                          concat $ List.replicate 1000 "testing1234 ",
                          concat $ List.replicate 1000 "abcdefghijklmnopqrstuvwxyz1234")];
@@ -479,15 +474,15 @@
     in
         newQuery `Sql.project` projectedExprs;
 
-dateTypesQueryExtractor :: ResultRow -> (Time, Time);
+dateTypesQueryExtractor :: ResultRow -> (Time, Time, Time);
 dateTypesQueryExtractor = 
-    extractTuple2 //(extractTime 1)     // Date
+    extractTuple3 (extractTime 1)     // Date
                   (extractTime 2)     // Time
                   (extractTime 3);    // TimeStamp
 
-dateTypesQueryAnswer :: [(Time, Time)];
-dateTypesQueryAnswer = [//(makeTimeValue 2008 3 15 0 0 0 0 TimeZone.currentTimeZone,        // TODO: check the date value as well (watch out for the timezone impact).
-                        (makeTimeValue 1970 1 1  14 30 59 5000000 TimeZone.currentTimeZone,
+dateTypesQueryAnswer :: [(Time, Time, Time)];
+dateTypesQueryAnswer = [(makeTimeValue 2008 3 15 0 0 0 0 TimeZone.currentTimeZone,
+                         makeTimeValue 1970 1 1  14 30 59 5000000 TimeZone.currentTimeZone,
                          makeTimeValue 2010 1 24 21 41 37 123456  TimeZone.currentTimeZone)];
 
 // SELECT <binary columns> FROM types
@@ -508,23 +503,40 @@
     in
         newQuery `Sql.project` projectedExprs;
 
-binaryTypesQueryExtractor :: ResultRow -> (Boolean, Maybe (Array Byte));
+binaryTypesQueryExtractor :: ResultRow -> (Boolean, Array Byte);
 binaryTypesQueryExtractor = 
-    extractTuple2 (extractBoolean 2)          // Boolean
-                  (extractMaybeBytes 3);      // Binary
-
-binaryTypesQueryAnswer :: [(Boolean, Maybe (Array Byte))];
-binaryTypesQueryAnswer = [(True, Nothing)];
-
-
-/** All the tables to be created/dropped. */
+    extractTuple2 (extractBoolean 2)     // Boolean
+                  (extractBytes 3);     // Binary
+
+binaryTypesQueryAnswer :: [(Boolean, Array Byte)];
+binaryTypesQueryAnswer = [(True,
+                           Array.fromList [85])];
+
+/*
+                          makeFieldDescription "typeBit"            SqlType_Bit             True,
+                          makeFieldDescription "typeBoolean"        SqlType_Boolean         False,
+                          
+                          makeFieldDescription "typeBinary"         (SqlType_Binary 10)     True,
+                          makeFieldDescription "typeVarBinary"      (SqlType_VarBinary 200) True,
+                          makeFieldDescription "typeLongVarBinary"  SqlType_LongVarBinary   True,
+                          makeFieldDescription "typeBlob"           SqlType_Blob            True,
+                          
+                          
+                   strE "1",            // Bit                  // TODO: pass the bit value in a more generic way.
+                   boolE True,          // Boolean
+                   
+                   strE "01010101",     // Binary                 // TODO: pass the binary data in a more generic (and compact) way.
+                   strE "0000111100001111",    // VarBinary
+                   strE (concat $ List.replicate 1000 "11110000"),        // LongVarBinary
+                   strE (concat $ List.replicate 100000 "11110000"),      // Blob
+*/
+
 allTables :: [TableDescription];
 allTables = 
     [customerTableDesc,
      ordersTableDesc,
      typesTableDesc];
 
-/** The table datasets to be populated. */
 allTableDataSets :: [(TableDescription, [[Expr]])];
 allTableDataSets = 
     [(customerTableDesc, customerTableData),
@@ -642,7 +654,7 @@
             runQuery "numericTypesQuery" numericTypesQuery numericTypesQueryAnswer numericTypesQueryExtractor,
             runQuery "floatTypesQuery" floatTypesQuery floatTypesQueryAnswer floatTypesQueryExtractor,
             runQuery "charTypesQuery" charTypesQuery charTypesQueryAnswer charTypesQueryExtractor,
-//            runQuery "dateTypesQuery" dateTypesQuery dateTypesQueryAnswer dateTypesQueryExtractor,        // TODO: fix up the checking for date/time values and turn on this check.
+            runQuery "dateTypesQuery" dateTypesQuery dateTypesQueryAnswer dateTypesQueryExtractor,
             runQuery "binaryTypesQuery" binaryTypesQuery binaryTypesQueryAnswer binaryTypesQueryExtractor
             ];
 
@@ -681,6 +693,7 @@
         - it seems to work if each INSERT is added to a batch separately, then the batch of inserts is executed together
             - however, it is hard to tell how this is treated
 
+    - test creating tables with all types
     - test join types (inner, left/right outer)
     - test subqueries (correlated and not)
     - test operators and functions
