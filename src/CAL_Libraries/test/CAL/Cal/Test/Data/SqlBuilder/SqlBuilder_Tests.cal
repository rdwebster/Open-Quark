/**
 * This module contains a test suite for building and executing SQL statements.
 * The {@link runFullTest@} function will:
 * - create some tables and populate them with data
 * - run test queries and check the results
 * - drop the test tables
 */
module Cal.Test.Data.SqlBuilder.SqlBuilder_Tests;

import Cal.Core.Prelude using
    typeConstructor = Boolean, Byte, Decimal, Double, Int, Long, Maybe, String;
    function = concat, error, intToString, seq, stringToDecimal, uncurry;
    dataConstructor = False, True, Nothing;
    typeClass = Eq;
    ;

import Cal.Data.DataGems using
    function =
        extractBoolean, extractDecimal, extractDouble, extractInt, extractLong,
        extractMaybeBytes, extractString, extractTime, extractTuple2,
        extractTuple3, extractTuple4, extractTuple6, jdbcCloseConnection;
    typeConstructor = JDBCConnection, ResultRow, ResultSet;
    ;

import Cal.Data.Sql using
    typeConstructor =
        Expr, JoinInfo, Query, QueryTable, SqlBuilder, Statement, TypedExpr;
    function =
        booleanConstant, countExpr, eqExpr, intField, makeCompoundStatement,
        makeInsertValuesStatement, makeJoinInfo, makeQueryTable,
        makeQueryTableWithAlias, newQuery, nullValue, numericConstant,
        queryText, stringConstant, timeConstant, timeField, toUntypedExpr,
        untypedField, yearExpr;
    dataConstructor = InnerJoin;
    ;

import Cal.Data.SqlBuilder.MySqlBuilder;
import Cal.Data.SqlBuilder.PostgreSqlBuilder;
import Cal.Data.SqlBuilder.SQLiteBuilder;

import Cal.Data.DatabaseMetadata using
    typeConstructor = DatabaseReference, TableDescription, TableReference;
    function =
        getTableReference, makeDatabaseReference, makeFieldDescription,
        makeTableDescription, makeTableReference;
    dataConstructor = PrimaryKeyConstraint;
    ;

import Cal.Data.SqlType using
    dataConstructor =
        SqlType_TinyInt, SqlType_SmallInt, SqlType_Integer, SqlType_BigInt,
        SqlType_Decimal, SqlType_Numeric, SqlType_Real, SqlType_Float,
        SqlType_Double, SqlType_Bit, SqlType_Boolean, SqlType_Char,
        SqlType_VarChar, SqlType_LongVarChar, SqlType_Clob, SqlType_Binary,
        SqlType_VarBinary, SqlType_LongVarBinary, SqlType_Blob, SqlType_Date,
        SqlType_Time, SqlType_TimeStamp;
    ;

import Cal.Collections.List;

import Cal.Core.String;

import Cal.Utilities.Math;

import Cal.Core.Exception using
    function = catch, throw;
    typeConstructor = JThrowable;
    ;

import Cal.Core.Debug using
    function = show;
    typeClass = Show;
    ;

import Cal.Utilities.Time using
    typeConstructor = Time;
    function = makeTimeValue;
    ;

import Cal.Utilities.TimeZone;

import Cal.Collections.Array using
    typeConstructor = Array;
    ;


/** This is the connection to be used for the tests in this module. */
<<<<<<< HEAD
testConnection :: JDBCConnection;
testConnection = 
    DataGems.jdbcConnectionWithDriverCheck "com.mysql.jdbc.Driver" "jdbc:mysql://localhost/sandbox" "root" "";
//    DataGems.jdbcConnectionWithDriverCheck "org.postgresql.Driver" "jdbc:postgresql://localhost/sandbox" "postgres" "pg123";
//    DataGems.jdbcConnectionWithDriverCheck "org.sqlite.JDBC" "jdbc:sqlite:/Users/rdwebster/Dev/SQLite/dbs/test.db" "" "";
=======
testConnection :: String -> JDBCConnection;
testConnection !databaseName = 
    DataGems.jdbcConnectionWithDriverCheck "com.mysql.jdbc.Driver" ("jdbc:mysql://localhost/" ++ databaseName) "root" "";
//    DataGems.jdbcConnectionWithDriverCheck "org.postgresql.Driver" ("jdbc:postgresql://localhost/" ++ databaseName) "postgres" "pg123";

/** A connection to the server with no database specified.  This will be used to create and destroy the test database. */
connectionNoDB :: JDBCConnection;
connectionNoDB = testConnection "";

/** A connection to the test database. */
connectionTestDB :: JDBCConnection;
connectionTestDB = testConnection databaseName;

>>>>>>> de6cbe21

/** This is the SqlBuilder to be used for the tests in this module. */
testSqlBuilder :: SqlBuilder;
testSqlBuilder = 
    MySqlBuilder.mySqlBuilder;
//    PostgreSqlBuilder.postgreSqlBuilder;
//    SQLiteBuilder.sqliteBuilder;


/** This is the name of the database which will be created, populated, and dropped during this test. */
databaseName :: String;
databaseName = "sandbox2";

/** This prefix will be added to all tables used in this test in order to reduce the chance of destroying existing tables. */
tablePrefix :: String;
tablePrefix = "sb_";



// Helper functions to allow compact representation of table values.
intE :: Int -> Expr;
intE !intVal = toUntypedExpr $ numericConstant intVal;

dblE :: Double -> Expr;
dblE !dblVal = toUntypedExpr $ numericConstant dblVal;

strE :: String -> Expr;
strE !strVal = toUntypedExpr $ stringConstant strVal;

boolE :: Boolean -> Expr;
boolE !boolVal = toUntypedExpr $ booleanConstant boolVal;

timeE :: Time -> Expr;
timeE !timeVal = toUntypedExpr $ timeConstant timeVal;

dateE :: Int -> Int -> Int -> Expr;
dateE !yearVal !monthVal !dayVal = 
    timeE $ makeTimeValue yearVal monthVal dayVal 0 0 0 0 TimeZone.currentTimeZone;

nullE :: Expr;
nullE = toUntypedExpr nullValue;


/** Helper DataGems extractor to extract a Double value and round to a specified number of decimal places. */
extractDoubleWithRounding :: Int -> Int -> ResultRow -> Double;
extractDoubleWithRounding !nDecPlaces !columnN !resultRow = 
    Math.roundToNPlaces (extractDouble columnN resultRow) nDecPlaces;

/** Helper DataGems extractor to extract a String value and trim it of spaces. */
extractStringWithTrimming :: Int -> ResultRow -> String;
extractStringWithTrimming !columnN !resultRow = 
    String.trim $ extractString columnN resultRow;

customerTableName :: String;
customerTableName = tablePrefix ++ "customer";

customerTableDesc :: TableDescription;
customerTableDesc = 
    makeTableDescription (makeTableReference customerTableName)
                         [makeFieldDescription "id"      SqlType_Integer       False,
                          makeFieldDescription "name"    (SqlType_VarChar 100) False,
                          makeFieldDescription "country" (SqlType_VarChar 100) False,
                          makeFieldDescription "since"   SqlType_Date          False
                         ]
                         [PrimaryKeyConstraint ["id"]];

customerTableData :: [[Expr]];
customerTableData = [[intE 1,   strE "customer1",   strE "Canada",  dateE 2000  1  1],
                     [intE 2,   strE "customer2",   strE "US",      dateE 2007  3 26],
                     [intE 3,   strE "customer3",   strE "US",      dateE 2008 12 10],
                     [intE 4,   strE "customer4",   strE "Mexico",  dateE 1996  6  8],
                     [intE 5,   strE "customer5",   strE "US",      dateE 2000 11 20],
                     [intE 6,   strE "customer6",   strE "Canada",  dateE 2001  2 16],
                     [intE 7,   strE "customer7",   strE "Canada",  dateE 2001  4 29],
                     [intE 8,   strE "customer8",   strE "US",      dateE 2009 12  2],
                     [intE 9,   strE "customer9",   strE "US",      dateE 2000  9  1],
                     [intE 10,  strE "customer10",  strE "US",      dateE 1998 10 21]
                    ];


ordersTableName :: String;
ordersTableName = tablePrefix ++ "orders";

ordersTableDesc :: TableDescription;
ordersTableDesc = 
    makeTableDescription (makeTableReference ordersTableName)
    [makeFieldDescription "id"          SqlType_Integer        False,
     makeFieldDescription "customer id" SqlType_Integer        False,
     makeFieldDescription "date"        SqlType_Date           False,
     makeFieldDescription "amount"      (SqlType_Decimal 15 2) False
    ]
    [PrimaryKeyConstraint ["id"]];

ordersTableData :: [[Expr]];
ordersTableData = [[intE 1,   intE 1,   dateE 2000  1  1,   dblE 1000],
                   [intE 2,   intE 2,   dateE 2000  1  1,   dblE 5000],
                   [intE 3,   intE 3,   dateE 2000  1  1,   dblE 1000],
                   [intE 4,   intE 4,   dateE 2000  1  1,   dblE 3000],
                   [intE 5,   intE 5,   dateE 2000  1  1,   dblE 1000],
                   [intE 6,   intE 6,   dateE 2000  1  1,   dblE 8000],
                   [intE 7,   intE 7,   dateE 2000  1  1,   dblE 4000],
                   [intE 8,   intE 8,   dateE 2000  1  1,   dblE 9000],
                   [intE 9,   intE 9,   dateE 2000  1  1,   dblE 1000],
                   [intE 10,  intE 10,  dateE 2000  1  1,   dblE 1000],
                   [intE 11,  intE 1,   dateE 2000  2  1,   dblE 6000],
                   [intE 12,  intE 2,   dateE 2000  2  1,   dblE 4000],
                   [intE 13,  intE 3,   dateE 2000  2  1,   dblE 4000],
                   [intE 14,  intE 4,   dateE 2000  2  1,   dblE 4000],
                   [intE 15,  intE 5,   dateE 2000  2  1,   dblE 7000],
                   [intE 16,  intE 6,   dateE 2000  2  1,   dblE 2000],
                   [intE 17,  intE 7,   dateE 2000  2  1,   dblE 2000],
                   [intE 18,  intE 8,   dateE 2000  2  1,   dblE 3000],
                   [intE 19,  intE 9,   dateE 2000  2  1,   dblE 3000],
                   [intE 20,  intE 10,  dateE 2000  2  1,   dblE 6000],
                   [intE 21,  intE 1,   dateE 2000  3  1,   dblE 9000],
                   [intE 22,  intE 2,   dateE 2000  3  1,   dblE 1000],
                   [intE 23,  intE 3,   dateE 2000  3  1,   dblE 2000],
                   [intE 24,  intE 4,   dateE 2000  3  1,   dblE 4000],
                   [intE 25,  intE 5,   dateE 2000  3  1,   dblE 3000],
                   [intE 26,  intE 6,   dateE 2000  3  1,   dblE 2000],
                   [intE 27,  intE 7,   dateE 2000  3  1,   dblE 8000],
                   [intE 28,  intE 8,   dateE 2000  3  1,   dblE 6000],
                   [intE 29,  intE 9,   dateE 2000  3  1,   dblE 2000],
                   [intE 30,  intE 10,  dateE 2000  3  1,   dblE 4000],
                   [intE 31,  intE 1,   dateE 2000  4  1,   dblE 2000],
                   [intE 32,  intE 2,   dateE 2000  4  1,   dblE 2000],
                   [intE 33,  intE 3,   dateE 2000  4  1,   dblE 9000],
                   [intE 34,  intE 4,   dateE 2000  4  1,   dblE 8000],
                   [intE 35,  intE 5,   dateE 2000  4  1,   dblE 1000],
                   [intE 36,  intE 6,   dateE 2000  4  1,   dblE 2000],
                   [intE 37,  intE 7,   dateE 2000  4  1,   dblE 5000],
                   [intE 38,  intE 8,   dateE 2000  4  1,   dblE 2000],
                   [intE 39,  intE 9,   dateE 2000  4  1,   dblE 7000],
                   [intE 40,  intE 10,  dateE 2000  4  1,   dblE 6000],
                   [intE 41,  intE 1,   dateE 2000  5  1,   dblE 4000],
                   [intE 42,  intE 2,   dateE 2000  5  1,   dblE 9000],
                   [intE 43,  intE 3,   dateE 2000  5  1,   dblE 3000],
                   [intE 44,  intE 4,   dateE 2000  5  1,   dblE 8000],
                   [intE 45,  intE 5,   dateE 2000  5  1,   dblE 5000],
                   [intE 46,  intE 6,   dateE 2000  5  1,   dblE 4000],
                   [intE 47,  intE 7,   dateE 2000  5  1,   dblE 5000],
                   [intE 48,  intE 8,   dateE 2000  5  1,   dblE 3000],
                   [intE 49,  intE 9,   dateE 2000  5  1,   dblE 1000],
                   [intE 50,  intE 10,  dateE 2000  5  1,   dblE 2000]
                  ];


typesTableName :: String;
typesTableName = tablePrefix ++ "types";

typesTableDesc :: TableDescription;
typesTableDesc = 
    makeTableDescription (makeTableReference typesTableName)
                         [makeFieldDescription "typeTinyInt"        SqlType_TinyInt         False,
                          makeFieldDescription "typeSmallInt"       SqlType_SmallInt        False,
                          makeFieldDescription "typeInteger"        SqlType_Integer         False,
                          makeFieldDescription "typeBigInt"         SqlType_BigInt          False,
                          makeFieldDescription "typeDecimal"        (SqlType_Decimal 25 10) False,
                          makeFieldDescription "typeNumeric"        (SqlType_Numeric 15 5)  False,
                          makeFieldDescription "typeReal"           SqlType_Real            False,
                          makeFieldDescription "typeFloat"          SqlType_Float           False,
                          makeFieldDescription "typeDouble"         SqlType_Double          False,
                          makeFieldDescription "typeBit"            SqlType_Bit             True,
                          makeFieldDescription "typeBoolean"        SqlType_Boolean         False,
                          makeFieldDescription "typeChar"           (SqlType_Char 20)       False,
                          makeFieldDescription "typeVarChar"        (SqlType_VarChar 50)    False,
                          makeFieldDescription "typeLongVarChar"    SqlType_LongVarChar     False,
                          makeFieldDescription "typeClob"           SqlType_Clob            False,
                          makeFieldDescription "typeBinary"         (SqlType_Binary 10)     True,
                          makeFieldDescription "typeVarBinary"      (SqlType_VarBinary 200) True,
                          makeFieldDescription "typeLongVarBinary"  SqlType_LongVarBinary   True,
                          makeFieldDescription "typeBlob"           SqlType_Blob            True,
                          makeFieldDescription "typeDate"           SqlType_Date            True,
                          makeFieldDescription "typeTime"           SqlType_Time            True,
                          makeFieldDescription "typeTimeStamp"      SqlType_TimeStamp       True
                         ]
                         [];

typesTableData :: [[Expr]];
typesTableData = [[intE 123,            // TinyInt
                   intE 20000,          // SmallInt
                   intE 2000000000,     // Integer
                   intE 2000000000,     // BigInt               // TODO: test with long int values > MaxInt32.
                   dblE 1.23456789,     // Decimal              // TODO: use Decimal values with the full scale/precision.
                   dblE (-12345.6789),  // Numeric
                   dblE 555.55,         // Real
                   dblE (-999.99),      // Float
                   dblE 111222333.444,  // Double
                   nullE,               // Bit                  // TODO: pass in a bit value.
                   boolE True,          // Boolean
                   strE "abcdefg",      // Char
                   strE "abcdefg12345", // VarChar
                   strE (concat $ List.replicate 1000 "testing1234 "),                    // LongVarChar
                   strE (concat $ List.replicate 1000 "abcdefghijklmnopqrstuvwxyz1234"),  // Clob
                   nullE,               // Binary                 // TODO: pass in an array of bytes for binary values.
                   nullE,               // VarBinary
                   nullE,               // LongVarBinary
                   nullE,               // Blob
                   dateE 2008 3 15,     // Date
                   timeE (makeTimeValue 1970 1 1  14 30 59 5000000 TimeZone.currentTimeZone),     // Time
                   timeE (makeTimeValue 2010 1 24 21 41 37 6500000 TimeZone.currentTimeZone)      // TimeStamp
                  ]
                 ];
                    
                    
// SELECT customer.name, customer.country
// FROM customer
// WHERE YEAR(customer.since) = 2000
// ORDER BY customer.name DESC
query1 :: Query;
query1 = 
    let
        customerTable:: QueryTable;
        customerTable = makeQueryTable customerTableName;
        
        projectedExprs :: [Expr];
        projectedExprs = 
            [untypedField customerTable "name", untypedField customerTable "country"];
        
        filterExpr :: TypedExpr Boolean;
        filterExpr = (yearExpr $ timeField customerTable "since") `eqExpr` numericConstant 2000;
        
        orderExprs :: [(Expr, Boolean)];
        orderExprs = [(untypedField customerTable "name", False)];
    in
        newQuery `Sql.project` projectedExprs `Sql.restrict` filterExpr `Sql.order2` orderExprs;

// The same as query1, except with aliases specified for the columns and tables.
query1WithAliases :: Query;
query1WithAliases = 
    let
        customerTable:: QueryTable;
        customerTable = makeQueryTableWithAlias customerTableName "cust";
        
        projectedExprs :: [(Expr, String)];
        projectedExprs = 
            [(untypedField customerTable "name", "c1"), 
             (untypedField customerTable "country", "c2")];
        
        filterExpr :: TypedExpr Boolean;
        filterExpr = (yearExpr $ timeField customerTable "since") `eqExpr` numericConstant 2000;
        
        orderExprs :: [(Expr, Boolean)];
        orderExprs = [(untypedField customerTable "name", False)];
    in
        newQuery `Sql.projectWithAliases` projectedExprs `Sql.restrict` filterExpr `Sql.order2` orderExprs;

query1Extractor :: ResultRow -> (String, String);
query1Extractor = extractTuple2 (extractString 1) (extractString 2);

query1Answer :: [(String, String)];
query1Answer = [("customer9", "US"),
                ("customer5", "US"),
                ("customer1", "Canada")
                ];


// SELECT customer.country, COUNT(orders.id) 
// FROM customer INNER JOIN orders ON customer.id == orders.[customer id]
// GROUP BY customer.country
// ORDER BY customer.country ASC
query2 :: Query;
query2 = 
    let
        customerTable:: QueryTable;
        customerTable = makeQueryTable customerTableName;

        ordersTable:: QueryTable;
        ordersTable = makeQueryTable ordersTableName;

        projectedExprs :: [Expr];
        projectedExprs = 
            [untypedField customerTable "country",
             toUntypedExpr $ countExpr $ intField ordersTable "id"];
        
        joinInfos :: [JoinInfo];
        joinInfos = [makeJoinInfo (intField customerTable "id") (intField ordersTable "customer id") InnerJoin];
        
        groupExprs :: [Expr];
        groupExprs = [untypedField customerTable "country"];
        
        orderExprs :: [(Expr, Boolean)];
        orderExprs = [(untypedField customerTable "country", True)];
    in
        newQuery `Sql.project` projectedExprs `Sql.join2` joinInfos `Sql.group2` groupExprs `Sql.order2` orderExprs;

query2Extractor :: ResultRow -> (String, Int);
query2Extractor = extractTuple2 (extractString 1) (extractInt 2);

query2Answer :: [(String, Int)];
query2Answer = [("Canada", 15),
                ("Mexico",  5),
                ("US",     30)
               ];

// SELECT <numeric columns> FROM types
numericTypesQuery :: Query;
numericTypesQuery = 
    let
        typesTable:: QueryTable;
        typesTable = makeQueryTable typesTableName;
        
        projectedExprs :: [Expr];
        projectedExprs = [untypedField typesTable "typeTinyInt",
                          untypedField typesTable "typeSmallInt",
                          untypedField typesTable "typeInteger",
                          untypedField typesTable "typeBigInt",
                          untypedField typesTable "typeDecimal",
                          untypedField typesTable "typeNumeric"
                         ];
    in
        newQuery `Sql.project` projectedExprs;

numericTypesQueryExtractor :: ResultRow -> (Int, Int, Int, Long, Decimal, Decimal);
numericTypesQueryExtractor = 
    extractTuple6 (extractInt 1)       // TinyInt
                  (extractInt 2)       // SmallInt
                  (extractInt 3)       // Integer
                  (extractLong 4)      // BigInt
                  (extractDecimal 5)   // Decimal
                  (extractDecimal 6);  // Numeric

numericTypesQueryAnswer :: [(Int, Int, Int, Long, Decimal, Decimal)];
numericTypesQueryAnswer = [(123, 20000, 2000000000, 2000000000, stringToDecimal "1.23456789", stringToDecimal "-12345.6789")];

// SELECT <float columns> FROM types
floatTypesQuery :: Query;
floatTypesQuery = 
    let
        typesTable:: QueryTable;
        typesTable = makeQueryTable typesTableName;
        
        projectedExprs :: [Expr];
        projectedExprs = [untypedField typesTable "typeReal",
                          untypedField typesTable "typeFloat",
                          untypedField typesTable "typeDouble"
                         ];
    in
        newQuery `Sql.project` projectedExprs;

floatTypesQueryExtractor :: ResultRow -> (Double, Double, Double);
floatTypesQueryExtractor = 
    extractTuple3 (extractDoubleWithRounding 2 1)     // Real
                  (extractDoubleWithRounding 2 2)     // Float
                  (extractDoubleWithRounding 4 3);    // Double

floatTypesQueryAnswer :: [(Double, Double, Double)];
floatTypesQueryAnswer = [(555.55, -999.99, 111222333.444)];

// SELECT <char columns> FROM types
charTypesQuery :: Query;
charTypesQuery = 
    let
        typesTable:: QueryTable;
        typesTable = makeQueryTable typesTableName;
        
        projectedExprs :: [Expr];
        projectedExprs = [untypedField typesTable "typeChar",
                          untypedField typesTable "typeVarChar",
                          untypedField typesTable "typeLongVarChar",
                          untypedField typesTable "typeClob"
                         ];
    in
        newQuery `Sql.project` projectedExprs;

charTypesQueryExtractor :: ResultRow -> (String, String, String, String);
charTypesQueryExtractor = 
    extractTuple4 (extractStringWithTrimming 1)     // Char  (Trim the results since some DBs return the padding spaces and some do not.)
                  (extractString 2)     // VarChar
                  (extractString 3)     // LongVarChar
                  (extractString 4);    // Clob

charTypesQueryAnswer :: [(String, String, String, String)];
charTypesQueryAnswer = [("abcdefg", 
                         "abcdefg12345", 
                         concat $ List.replicate 1000 "testing1234 ",
                         concat $ List.replicate 1000 "abcdefghijklmnopqrstuvwxyz1234")];

// SELECT <date columns> FROM types
dateTypesQuery :: Query;
dateTypesQuery = 
    let
        typesTable:: QueryTable;
        typesTable = makeQueryTable typesTableName;
        
        projectedExprs :: [Expr];
        projectedExprs = [untypedField typesTable "typeDate",
                          untypedField typesTable "typeTime",
                          untypedField typesTable "typeTimeStamp"
                         ];
    in
        newQuery `Sql.project` projectedExprs;

dateTypesQueryExtractor :: ResultRow -> (Time, Time);
dateTypesQueryExtractor = 
    extractTuple2 //(extractTime 1)     // Date
                  (extractTime 2)     // Time
                  (extractTime 3);    // TimeStamp

dateTypesQueryAnswer :: [(Time, Time)];
dateTypesQueryAnswer = [//(makeTimeValue 2008 3 15 0 0 0 0 TimeZone.currentTimeZone,        // TODO: check the date value as well (watch out for the timezone impact).
                        (makeTimeValue 1970 1 1  14 30 59 5000000 TimeZone.currentTimeZone,
                         makeTimeValue 2010 1 24 21 41 37 123456  TimeZone.currentTimeZone)];

// SELECT <binary columns> FROM types
binaryTypesQuery :: Query;
binaryTypesQuery = 
    let
        typesTable:: QueryTable;
        typesTable = makeQueryTable typesTableName;
        
        projectedExprs :: [Expr];
        projectedExprs = [untypedField typesTable "typeBit",
                          untypedField typesTable "typeBoolean",
                          untypedField typesTable "typeBinary",
                          untypedField typesTable "typeVarBinary",
                          untypedField typesTable "typeLongVarBinary",
                          untypedField typesTable "typeBlob"
                         ];
    in
        newQuery `Sql.project` projectedExprs;

binaryTypesQueryExtractor :: ResultRow -> (Boolean, Maybe (Array Byte));
binaryTypesQueryExtractor = 
    extractTuple2 (extractBoolean 2)          // Boolean
                  (extractMaybeBytes 3);      // Binary

binaryTypesQueryAnswer :: [(Boolean, Maybe (Array Byte))];
binaryTypesQueryAnswer = [(True, Nothing)];


/** All the tables to be created/dropped. */
allTables :: [TableDescription];
allTables = 
    [customerTableDesc,
     ordersTableDesc,
     typesTableDesc];

/** The table datasets to be populated. */
allTableDataSets :: [(TableDescription, [[Expr]])];
allTableDataSets = 
    [(customerTableDesc, customerTableData),
     (ordersTableDesc, ordersTableData),
     (typesTableDesc, typesTableData)];

createTable :: TableDescription -> ();
createTable !tableDesc = 
    let
        createTableCommand :: Sql.Statement;
        createTableCommand = 
            Sql.makeCreateTableStatement tableDesc False;
        
        commandText :: String;
        commandText = Sql.statementText testSqlBuilder False createTableCommand;
    in
        runUpdateSql commandText `seq` 
        Debug.trace ("created table: " ++ show (getTableReference tableDesc) ++ "\n") ();

populateTable :: TableDescription -> [[Expr]] -> ();
populateTable !tableDesc !rowsData = 
    let
        tableRef :: TableReference;
        tableRef = DatabaseMetadata.getTableReference tableDesc;
        
        insertRowStatement :: [Expr] -> Statement;
        insertRowStatement !rowVals = makeInsertValuesStatement tableRef rowVals;

        compoundStatement :: Statement;
        compoundStatement = makeCompoundStatement $ List.map insertRowStatement rowsData;
            
        commandText :: String;
        commandText = 
Debug.traceShowable "populateTable:commandText = " $ 
            Sql.statementText testSqlBuilder False compoundStatement;
        
//        // MySQL doesn't allow multiple INSERT statements to be submitted together, so execute them one-at-a-time for now.
//        DataGems.executeUpdate mySqlConnection commandText;
//        DataGems.addBatch mySqlConnection commandText `seq` Array.sum $ DataGems.executeBatch mySqlConnection;
//        List.foldLeftStrict (\!count !rowData -> (DataGems.executeUpdate mySqlConnection $ Sql.statementText testSqlBuilder False $ insertRowStatement rowData) `seq` count + 1) 0 rowsData;
        nRowsAffected :: Int;
        nRowsAffected = runBatchSql $ List.map (\rowData -> Sql.statementText testSqlBuilder False $ insertRowStatement rowData) rowsData;
    in
        nRowsAffected `seq` 
        Debug.trace ("inserted " ++ intToString nRowsAffected ++ " row(s) into table: " ++ show tableRef ++ "\n") ();

dropTable :: Boolean -> TableDescription -> ();
dropTable !ignoreErrors !tableDesc = 
    let
        tableRef :: TableReference;
        tableRef = DatabaseMetadata.getTableReference tableDesc;
        
        dropTableCommand :: Sql.Statement;
        dropTableCommand = Sql.makeDropTableStatement tableRef True;
        
        commandText :: String;
        commandText = Sql.statementText testSqlBuilder False dropTableCommand;
    in
        (runUpdateSql commandText `seq` 
         Debug.trace ("dropped table: " ++ show tableRef ++ "\n") ())
        `catch`
        (
            let
                handler :: JThrowable -> ();
                handler throwable = 
                    if  ignoreErrors then Debug.trace ("failed to drop table '" ++ show tableRef ++ "' -- may not exist.\n") ()
                    else throw throwable;
            in
                handler
        );

runQuery :: (Show a, Eq a) => String -> Query -> [a] -> (ResultRow -> a) -> ();
runQuery !queryName !query !answerRows !extractor = 
    let
        sql :: String;
        sql = queryText testSqlBuilder False query;
        
        rs :: ResultSet;
        rs = Debug.trace ("executing query: " ++ sql ++ "\n") $ DataGems.jdbcQueryToResultSet connectionTestDB sql;
        
        queryResults = 
//Debug.trace ("resultset:\n" ++ DataGems.resultSetText 100 rs ++ "\n") $
            DataGems.dataFromResultSet2 True rs extractor;
    in
        if queryResults == answerRows then Debug.trace ("query '" ++ queryName ++ "' executed -- results correct\n") ()
        else
Debug.trace ("queryResults:\n" ++ show queryResults ++ "\n" ++ "answerRows:\n" ++ show answerRows ++ "\n") $ 
            error ("query '" ++ queryName ++ "' results do not match the expected values");

createDatabase :: ();
createDatabase = 
    let
        databaseDef :: DatabaseReference;
        databaseDef = makeDatabaseReference databaseName;
        
        createDbCommand :: Sql.Statement;
        createDbCommand = 
            Sql.makeCreateDatabaseStatement databaseDef False;
        
        commandText :: String;
        commandText = Sql.statementText testSqlBuilder False createDbCommand;
    in
        DataGems.executeUpdate connectionNoDB commandText `seq` 
        Debug.trace ("created database: " ++ databaseName ++ "\n") ();

dropDatabase :: Boolean -> ();
dropDatabase !ignoreErrors = 
    let
        databaseDef :: DatabaseReference;
        databaseDef = makeDatabaseReference databaseName;
        
        dropDbCommand :: Sql.Statement;
        dropDbCommand = Sql.makeDropDatabaseStatement databaseDef ignoreErrors;
        
        commandText :: String;
        commandText = Sql.statementText testSqlBuilder False dropDbCommand;
    in
        (DataGems.executeUpdate connectionNoDB commandText `seq` 
         Debug.trace ("dropped database: " ++ databaseName ++ "\n") ())
        `catch`
        (
            let
                handler :: JThrowable -> ();
                handler throwable = 
                    if  ignoreErrors then Debug.trace ("failed to drop database '" ++ databaseName ++ "' -- may not exist.\n") ()
                    else throw throwable;
            in
                handler
        );

createAllTables :: ();
createAllTables = 
    List.foldLeftStrict (\!cur !table -> createTable table `seq` ()) () allTables;

dropAllTables :: Boolean -> ();
dropAllTables !ignoreErrors = 
    List.foldLeftStrict (\!cur !table -> dropTable ignoreErrors table `seq` ()) () allTables;

populateAllTables :: ();
populateAllTables = 
    List.foldLeftStrict (\!cur !tableAndData -> uncurry populateTable tableAndData `seq` ()) () allTableDataSets;

runAllQueries :: ();
runAllQueries = 
    runAll [runQuery "query1" query1 query1Answer query1Extractor,
            runQuery "query1WithAliases" query1WithAliases query1Answer query1Extractor,
            runQuery "query2" query2 query2Answer query2Extractor,
            runQuery "numericTypesQuery" numericTypesQuery numericTypesQueryAnswer numericTypesQueryExtractor,
            runQuery "floatTypesQuery" floatTypesQuery floatTypesQueryAnswer floatTypesQueryExtractor,
            runQuery "charTypesQuery" charTypesQuery charTypesQueryAnswer charTypesQueryExtractor,
//            runQuery "dateTypesQuery" dateTypesQuery dateTypesQueryAnswer dateTypesQueryExtractor,        // TODO: fix up the checking for date/time values and turn on this check.
            runQuery "binaryTypesQuery" binaryTypesQuery binaryTypesQueryAnswer binaryTypesQueryExtractor
            ];


/**
 * This function 'runs' each task, which must return (), in sequence.
 * This is safer than using 'seq' directly since it checks the types properly (whereas it is easy to forget an argument with seq and have it do nothing).
 */
runAll :: [()] -> ();
runAll !tasks = 
    List.foldLeftStrict (\!cur !task -> ())  () tasks;

/**
 * Run the full set of tests -- creating a DB, creating tables, populating tables, running queries and validating the results, dropping tables, and dropping the DB.
 * For safety, this will fail if the specified database already exists.
 * If an error occurs, the clean up step may not run.  Run cleanUpDB to remove the database in this case.
 */
runFullTest :: ();
runFullTest = 
    runAll [createDatabase,
            createAllTables,
            populateAllTables,
            runAllQueries,
            dropAllTables False,
            jdbcCloseConnection connectionTestDB,
            dropDatabase False,
            jdbcCloseConnection connectionNoDB,
            Debug.trace "complete\n" ()
           ];

/** Remove the test database, if it exists.  Use this with care! */
cleanUpDB :: ();
cleanUpDB = dropDatabase True;

/** Run a SQL update command on the test database. */
runUpdateSql :: String -> ();
runUpdateSql !commandText = 
    DataGems.executeUpdate connectionTestDB commandText `seq` ();

/** Add the specified statements to a batch and execute it.  Returns the total number of rows impacted. */
runBatchSql :: [String] -> Int;
runBatchSql !commands = 
    // TODO: is this more efficient than executing each INSERT directly one-at-a-time?
    // TODO: execute the batches in chunks?
    List.foldLeftStrict (\!cur !commandText -> DataGems.addBatch connectionTestDB commandText `seq` ()) () commands
    `seq` 
    Array.sum $ DataGems.executeBatch connectionTestDB;


/* TODO: 
     - use Monads to control sequence?
     - do batching of requests, especially the insert/updates
         - split up large lists into chunks
         - may not be able to do this during the initial clean-up since an error removing a non-existent table would likely terminate the whole batch of commands

    - figure out how to deal with the multiple-insert problem
        - MySQL does not allow multiple INSERT statements to be executed together
        - however MySQL and some other DBs do allow multiple rows to be inserted in one statement
            - see:  http://en.wikipedia.org/wiki/Insert_(SQL)
        - perhaps extend the Insert statement to accept multiple rows of data
            - the SqlBuilders for DBs that don't support this can break it up into multiple inserts

        - another option would be to collapse multiple Inserts into one as part of the SqlBuilder if everything matches up properly
            - however, it might be better to make this batching explicit (to avoid statement length limits, etc)
            
        - it seems to work if each INSERT is added to a batch separately, then the batch of inserts is executed together
            - however, it is hard to tell how this is treated

    - test join types (inner, left/right outer)
    - test subqueries (correlated and not)
    - test operators and functions
    - test CASE statements
    - test Convert functions
    - test update statements
    - test compound statements (where supported)
*/
<|MERGE_RESOLUTION|>--- conflicted
+++ resolved
@@ -85,17 +85,11 @@
 
 
 /** This is the connection to be used for the tests in this module. */
-<<<<<<< HEAD
-testConnection :: JDBCConnection;
-testConnection = 
-    DataGems.jdbcConnectionWithDriverCheck "com.mysql.jdbc.Driver" "jdbc:mysql://localhost/sandbox" "root" "";
-//    DataGems.jdbcConnectionWithDriverCheck "org.postgresql.Driver" "jdbc:postgresql://localhost/sandbox" "postgres" "pg123";
-//    DataGems.jdbcConnectionWithDriverCheck "org.sqlite.JDBC" "jdbc:sqlite:/Users/rdwebster/Dev/SQLite/dbs/test.db" "" "";
-=======
 testConnection :: String -> JDBCConnection;
 testConnection !databaseName = 
     DataGems.jdbcConnectionWithDriverCheck "com.mysql.jdbc.Driver" ("jdbc:mysql://localhost/" ++ databaseName) "root" "";
 //    DataGems.jdbcConnectionWithDriverCheck "org.postgresql.Driver" ("jdbc:postgresql://localhost/" ++ databaseName) "postgres" "pg123";
+//    DataGems.jdbcConnectionWithDriverCheck "org.sqlite.JDBC" ("jdbc:sqlite:/Users/rdwebster/Dev/SQLite/dbs/" ++ databaseName ++ ".db") "" "";
 
 /** A connection to the server with no database specified.  This will be used to create and destroy the test database. */
 connectionNoDB :: JDBCConnection;
@@ -104,8 +98,6 @@
 /** A connection to the test database. */
 connectionTestDB :: JDBCConnection;
 connectionTestDB = testConnection databaseName;
-
->>>>>>> de6cbe21
 
 /** This is the SqlBuilder to be used for the tests in this module. */
 testSqlBuilder :: SqlBuilder;
